import traceback

"""
Global definitions of hard coded variables.
"""


# JAX related variables
class JAX:
    PARAMS = "params"
    RANDOM_SEED = 137
    EPSILON = 1e-6


# Machine Specific Variables
class MACHINES:
    class GRAVES2014:
        NAME = "NTM graves 2014"
        MEMORY_BIAS = "memory_bias"
        LSTM_LAYER_STATE = "lstm_layer_state_"
        READ_CONTROLLER_BIAS = "read_controller_bias_"

        class MEMORY:
            N = "num_memory_locations"
            M = "memory_depth"

    class YANG2014:
        NAME = "LANTM yang 2014"


# Visualization
class VISUALIZATION:
    OUTPUT_DIR = "Visualization_Outputs/"
    GIF_EXTENSION = ".gif"
    IMG_EXTENSION = ".png"

    class NAMES:
        DEFAULT = "memory"
        READ = "read"
        WRITE = "write"
        ADDRESS = "address"


# Training Configuration (Hyperparameters)
class CONFIG:
    EPOCHS = "epochs"
    LEARNING_RATE = "learning_rate"
    BATCH_SIZE = "batch_size"
    OPTIMIZER = "optimizer"
    OPTIMIZER_ADAM = "adam"
    VAL_PERIOD = "validation_period_in_epochs"


<<<<<<< HEAD
=======
class MODELS:
    MEMORY = "memory_model"
    READ_CONTROLLER = "read_controller"
    WRITE_CONTROLLER = "write_controller"
    MACHINE = "machine"
    BASE = "base_model"
    OPTIMIZER = "optimizer"


# Datasets
class DATASETS:
    CACHE_LOCATION = "Datasets/cache"
    CACHE_EXTENSION = ".npz"

    class CONFIGS:
        CURRICULUM_SCHEDULER = "curriculum_scheduler"
        DATA_ENCODER = "data_encoder"
        SPLIT = "split"

    class ENCODERS:
        VOCABULARY = "vocabulary"

        class CONFIGS:
            CACHE_DIR = "cache_dir"

    class BABI:
        NAME = "bAbI"
        DATA_PATH = "tasks_1-20_v1-2"
        CACHE = "cache"
        DATA_EXTENSION = ".txt"
        PUNCTUATION_MARKS = [".", "?", ","]

        class SPLITS:
            TEST = "test"
            TRAIN = "train"

        class CONFIGS:
            SET = "set"

        class SETS:
            EN = "en"
            EN_10K = "en-10k"
            EN_VALID = "en-valid"
            EN_VALID_10K = "en-valid-10k"
            HN = "hn"
            HN_10K = "hn-10k"
            SHUFFLED = "shuffled"
            SHUFFLED_10K = "shuffled-10k"

        class TASKS:
            TASKS = [x for x in range(1, 21)]
            ID = {x: f"qa{x}" for x in range(1, 21)}
            NAME = {
                1: "single-supporting-fact",
                2: "two-supporting-facts",
                3: "three-supporting-facts",
                4: "two-arg-relations",
                5: "three-arg-relations",
                6: "yes-no-questions",
                7: "counting",
                8: "lists-sets",
                9: "simple-negation",
                10: "indefinite-knowledge",
                11: "basic-coreference",
                12: "conjunction",
                13: "compound-coreference",
                14: "time-reasoning",
                15: "basic-deduction",
                16: "basic-induction",
                17: "positional-reasoning",
                18: "size-reasoning",
                19: "path-finding",
                20: "agents-motivations",
            }


>>>>>>> f79a8a83
# Curriculum
class CURRICULUM:
    # initialization options
    class CONFIGS:
        MIN = "min difficulty"
        MAX = "max difficulty"
        LOSS_THRESHOLD = "loss threshold"
        ACCURACY_THRESHOLD = "accuracy threshold"
        RANDOM_SEED = "seed"

        class ZAREMBA2014:
            """From Zaremba and Sutskever 2014 arXiv:1410.4615
            The curriculum level "D" starts at the minimum level "min".
            It increments by 1 towards the maximum level "max"
            every time a chosen metric passes a threshold on the current difficulty.

            Given a curriculum level "D", the difficulty "d" of the next example is selected as follows.

            "p1" percent of the time:
                "d" is selected uniformly from ["min", "max"]
            "p2" percent of the time:
                "e" is selected from a geometric distribution with success probability 1/2, and
                "d" is selected uniformly from ["min", "D" + "e"]
            "p3" percent of the time:
                "e" is selected from a geometric distribution with success probability 1/2, and
                "d" is set to "D" + "e"

            The values given in the paper are
            {
                "p1": 0.10,
                "p2": 0.25,
                "p3": 0.65,
            }
            """

            P1 = "p1"
            P2 = "p2"
            P3 = "p3"

    # inputs which influence the curriculum
    class PARAMS:
        PREVIOUS_LEVEL = "previous curriculum level"
        LOSS = "loss"
        ACCURACY = "accuracy"
        EPOCH = "epoch"


# Metrics
class METRICS:
    LOSS = "loss"
    ACCURACY = "accuracy"


# WandB
class WANDB:
    class PROJECTS:
        INITIAL_SETUP = "neural-turing-machines"
        CODE_TESTING = "code-testing"

    class JOBS:
        TRAIN = "train"
        EVAL = "eval"

    class TAGS:
        LSTM = "lstm"
        TRANSFORMER = "transformer"
        RNN = "rnn"
        FNN = "fnn"
        LIE_ACCESS = "lie access"
        CODE_TESTING = "code testing"

    class LOGS:
        TRAIN = "train"
        VAL = "val"
        TEST = "test"


def print_items(**kwargs):
    def func(var):
        stack = traceback.extract_stack()
        filename, lineno, function_name, code = stack[-2]

    for item in kwargs.items():
        print(f"{item[0]} = {item[1]}")<|MERGE_RESOLUTION|>--- conflicted
+++ resolved
@@ -51,8 +51,6 @@
     VAL_PERIOD = "validation_period_in_epochs"
 
 
-<<<<<<< HEAD
-=======
 class MODELS:
     MEMORY = "memory_model"
     READ_CONTROLLER = "read_controller"
@@ -129,7 +127,6 @@
             }
 
 
->>>>>>> f79a8a83
 # Curriculum
 class CURRICULUM:
     # initialization options
